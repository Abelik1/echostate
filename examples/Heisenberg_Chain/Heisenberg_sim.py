from qutip import Qobj, basis, tensor, sigmax, sigmay, sigmaz, qeye, expect
import numpy as np
import matplotlib.pyplot as plt

class HeisenbergChain:
    """
    Simulate density-matrix evolution of an N-qubit Heisenberg chain,
    storing history as NumPy arrays for efficiency.
    """
    def __init__(self, num_qubits, J = 1.0, dt = 0.01):
        self.N = num_qubits
        self.dt = dt
        self.J = J
        # dims for reconstructing Qobj from array
        self.dims = [[2]*self.N, [2]*self.N]

        # build Hamiltonian once (Qobj)
        self.H = self._build_hamiltonian()
        
        # initial random pure state
        vec = (np.random.randn(2**self.N) + 1j*np.random.randn(2**self.N))
        vec /= np.linalg.norm(vec)
        # print("Vec: ", vec[:self.N])
        psi = Qobj(vec, dims=[[2]*self.N, [1]*self.N])
        rho0 = psi * psi.dag()

        # store history as arrays
        self.history = [rho0.full()]

    def _build_hamiltonian(self) -> Qobj:
        H = 0
        for j in range(self.N):
            jp1 = (j + 1) % self.N
            for op in (sigmax, sigmay, sigmaz):
                ops = [qeye(2)] * self.N
                ops[j]   = op()
                ops[jp1] = op()
                H += -0.5 * self.J * tensor(*ops)
        return H

    def evolve(self, steps: int):
        """Perform evolution and append full-state arrays."""
        # convert last array back to Qobj for evolution
        p = Qobj(self.history[-1], dims=self.dims)
        U = (-1j * self.H * self.dt).expm()
        for _ in range(steps):
            p = U * p * U.dag()
            self.history.append(p.full())
        # keep last Qobj for future ops
        self._last_rho = p

    def get_rho_qobj(self, t: int) -> Qobj:
        """Reconstruct Qobj density matrix at time t from array."""
        return Qobj(self.history[t], dims=self.dims)

    def check_conservation(self) -> dict:
        """Compute conserved quantities across history."""
        traces = []
        purities = []
        energies = []
        Sz_tot = sum(
            tensor(*[sigmaz() if k==j else qeye(2) for k in range(self.N)])
            for j in range(self.N)
        )
        mags = []
        for arr in self.history:
            rho = Qobj(arr, dims=self.dims)
            traces.append(float(rho.tr()))
            purities.append(float((rho*rho).tr()))
            energies.append(float((self.H*rho).tr().real))
            mags.append(float(expect(Sz_tot, rho)))
        return {
            'trace': (min(traces), max(traces)),
            'purity': (min(purities), max(purities)),
            'energy': (min(energies), max(energies)),
            'magnetization': (min(mags), max(mags)),
        }

    def plot_spin_grid(self, size):
        """Plot ⟨σ_z⟩ for each qubit vs time as grid using array history."""
        data = []
        for t, arr in enumerate(self.history):
            rho = Qobj(arr, dims=self.dims)
            for q in range(self.N):
                rz = rho.ptrace(q)
                data.append((q, t, expect(sigmaz(), rz)))
        arr_data = np.array(data)[:size]
        # print(arr_data) #TODO REMOVE
        x, y, c = arr_data[:,0], arr_data[:,1], arr_data[:,2]
        plt.figure(figsize=(self.N, len(arr_data)*0.15+2))
        sc = plt.scatter(x, y, c=c, cmap='bwr', vmin=-1, vmax=1,
                         s=200, marker='s')
        plt.colorbar(sc, label='⟨σ_z⟩')
        plt.xlabel('Qubit')
        plt.ylabel('Timestep')
        plt.title('Spin Evolution')
        plt.grid(which='both', ls='--', lw=0.5)
        plt.tight_layout()
    
    
if __name__ == '__main__': 
    from scipy.interpolate import interp1d
    import pickle
    N = 5
    T = 5000
    qubit = 0
    # dt_list = np.arange(0.01, 1.8, 0.01) 
    dt_list = [0.05,1.5]
    seed = 3141
    target_points = 10_000

    all_z = []
    all_times = []
    errors = []
<<<<<<< HEAD
    histories_path_time = f'./examples/Heisenberg_Chain/cache/Historydata({seed})_alltimes.pkl'  
    histories_path_z = f'./examples/Heisenberg_Chain/cache/Historydata({seed})_allz.pkl'  
=======

    # Load or generate all trajectories
    for dt in dt_list:
        steps = int(T / dt)
        print(f"Processing dt: {dt}")
        np.random.seed(seed)
        chain = HeisenbergChain(N, dt=dt)
        name = f"Qbts{N}_dt{round(dt, 5)}".replace(".", "_", 1)
        histories_path = f'./examples/Heisenberg_Chain/cache/Historydata({seed})_{name}.pkl'

        # try:
        #     with open(histories_path, 'rb') as f:
        #         chain.history = pickle.load(f)
        # except FileNotFoundError:
        chain.evolve(steps=steps)
        # with open(histories_path, 'wb') as f:
        #     pickle.dump(chain.history, f)

        z_vals = np.array([
            float(expect(sigmaz(), Qobj(rho, dims=chain.dims).ptrace(qubit)))
            for rho in chain.history
        ])
        times = np.arange(len(z_vals)) * dt
        all_z.append(z_vals)
        all_times.append(times)
    
    histories_path_time = f'./examples/Heisenberg_Chain/cache/Historydata({seed})_alltimes.pkl'  
    histories_path_z = f'./examples/Heisenberg_Chain/cache/Historydata({seed})_allz.pkl'  
    with open(histories_path_time, 'wb') as f:
        pickle.dump(all_times, f)
    with open(histories_path_z, 'wb') as f:
        pickle.dump(all_z, f)
        
    with open(histories_path_time, 'rb') as f:
        all_times = pickle.load(f)
    with open(histories_path_z, 'rb') as f:
        all_z = pickle.load(f)
>>>>>>> 49541cd6
    
    # Load or generate all trajectories
    try:
        with open(histories_path_time, 'rb') as f:
            all_times = pickle.load(f)
        with open(histories_path_z, 'rb') as f:
            all_z = pickle.load(f)
    except:
        for dt in dt_list:
            steps = int(T / dt)
            print(f"Processing dt: {dt}")
            np.random.seed(seed)
            chain = HeisenbergChain(N, dt=dt)
            name = f"Qbts{N}_dt{round(dt, 5)}".replace(".", "_", 1)
            histories_path = f'./examples/Heisenberg_Chain/cache/Historydata({seed})_{name}.pkl'
            chain.evolve(steps=steps)

            z_vals = np.array([
                float(expect(sigmaz(), Qobj(rho, dims=chain.dims).ptrace(qubit)))
                for rho in chain.history
            ])
            times = np.arange(len(z_vals)) * dt
            all_z.append(z_vals)
            all_times.append(times)
    
        with open(histories_path_time, 'wb') as f:
            pickle.dump(all_times, f)
        with open(histories_path_z, 'wb') as f:
            pickle.dump(all_z, f)
        
    # Use smallest dt as reference
    ref_z = all_z[0]
    ref_t = all_times[0]

    for i, (t_arr, z_arr) in enumerate(zip(all_times, all_z)):
        if i == 0:
            errors.append(0.0)  # zero error for reference
            continue

        # Interpolate current trajectory to reference times
        f = interp1d(t_arr, z_arr, bounds_error=False, fill_value="extrapolate")
        z_interp = f(ref_t)

        mae = np.mean(np.abs(z_interp - ref_z))
        errors.append(mae)

    # Plot error vs dt
    plt.figure()
    plt.plot(dt_list, errors, marker='o')
    plt.xlabel("dt")
    plt.ylabel("Mean Absolute Error vs smallest dt")
    plt.title("Fidelity loss with increasing dt")
    plt.grid(True)
    plt.tight_layout()
    
    num = 1
    plt.figure()
    plt.plot(all_times[0], all_z[0], label = f"Best {all_times[0][1]}")
    plt.plot(all_times[num], all_z[num], label = f"Less {all_times[num][1]}")
    plt.legend()
    plt.show()

    <|MERGE_RESOLUTION|>--- conflicted
+++ resolved
@@ -112,48 +112,10 @@
     all_z = []
     all_times = []
     errors = []
-<<<<<<< HEAD
+
     histories_path_time = f'./examples/Heisenberg_Chain/cache/Historydata({seed})_alltimes.pkl'  
     histories_path_z = f'./examples/Heisenberg_Chain/cache/Historydata({seed})_allz.pkl'  
-=======
 
-    # Load or generate all trajectories
-    for dt in dt_list:
-        steps = int(T / dt)
-        print(f"Processing dt: {dt}")
-        np.random.seed(seed)
-        chain = HeisenbergChain(N, dt=dt)
-        name = f"Qbts{N}_dt{round(dt, 5)}".replace(".", "_", 1)
-        histories_path = f'./examples/Heisenberg_Chain/cache/Historydata({seed})_{name}.pkl'
-
-        # try:
-        #     with open(histories_path, 'rb') as f:
-        #         chain.history = pickle.load(f)
-        # except FileNotFoundError:
-        chain.evolve(steps=steps)
-        # with open(histories_path, 'wb') as f:
-        #     pickle.dump(chain.history, f)
-
-        z_vals = np.array([
-            float(expect(sigmaz(), Qobj(rho, dims=chain.dims).ptrace(qubit)))
-            for rho in chain.history
-        ])
-        times = np.arange(len(z_vals)) * dt
-        all_z.append(z_vals)
-        all_times.append(times)
-    
-    histories_path_time = f'./examples/Heisenberg_Chain/cache/Historydata({seed})_alltimes.pkl'  
-    histories_path_z = f'./examples/Heisenberg_Chain/cache/Historydata({seed})_allz.pkl'  
-    with open(histories_path_time, 'wb') as f:
-        pickle.dump(all_times, f)
-    with open(histories_path_z, 'wb') as f:
-        pickle.dump(all_z, f)
-        
-    with open(histories_path_time, 'rb') as f:
-        all_times = pickle.load(f)
-    with open(histories_path_z, 'rb') as f:
-        all_z = pickle.load(f)
->>>>>>> 49541cd6
     
     # Load or generate all trajectories
     try:
